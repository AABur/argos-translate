from __future__ import annotations

import copy
import json
import shutil
import uuid
import urllib.request
import zipfile
from pathlib import Path
from threading import Lock

<<<<<<< HEAD
from argostranslate import settings
=======
>>>>>>> 1d8ad7ea
from argostranslate import networking
from argostranslate import settings
from argostranslate.utils import info, error

# TODO: Upgrade packages

"""
## `package` module example usage
```
from argostranslate import package

# Update package definitions from remote
package.update_package_index()

# Load available packages from local package index
available_packages = package.get_available_packages()

# Download and install all available packages
for available_package in available_packages:
    download_path = available_package.download()
    package.install_from_path(download_path)
```
"""

# Threading logic
# Hold lock while installing or uninstalling packages
package_lock = Lock()


class IPackage:
    """A package, can be either installed locally or available from a remote package index.

    Attributes:
        package_path: The path to the installed package. None if not installed.

        package_version: The version of the package.

        argos_version: The version of Argos Translate the package is intended for.

        from_code: The code of the language the package translates from.

        from_name: Human readable name of the language the package translates from.

        to_code: The code of the language the package translates to.

        to_name: Human readable name of the language the package translates to.

        links: A list of links to download the package


    Packages are a zip archive of a directory with metadata.json
    in its root the .argosmodel file extension. By default a
    OpenNMT CTranslate2 directory named model/ is expected in the root directory
    along with a sentencepiece model named sentencepiece.model
    for tokenizing and Stanza data for sentence boundary detection.
    Packages may also optionally have a README.md in the root.

    from_code and to_code should be ISO 639 codes if applicable.

    Example metadata.json
    {
        "package_version": "1.0",
        "argos_version": "1.0",
        "from_code": "en",
        "from_name": "English",
        "to_code": "es",
        "to_name": "Spanish",
        "links": ["https://example.com/en_es.argosmodel"]
    }
    """

    code: str
    package_path: Path
    package_version: str
    argos_version: str
    from_code: str
    from_name: str
    from_codes: list
    to_code: str
    to_codes: list
    to_name: str
    links: list
    type: str
    languages: list
    dependencies: list
    source_languages: list
    target_languages: list
    links: list[str]

    def load_metadata_from_json(self, metadata):
        """Loads package metadata from a JSON object.

        Args:
            metadata: A json object from json.load

        """
        info("Load metadata from package json", metadata)

        self.code = metadata.get("code")
        self.name = metadata.get("name")
        self.package_version = metadata.get("package_version", "")
        self.argos_version = metadata.get("argos_version", "")
        self.from_code = metadata.get("from_code")
        self.from_name = metadata.get("from_name", "")
        self.from_codes = metadata.get("from_codes", list())
        self.to_code = metadata.get("to_code")
        self.to_codes = metadata.get("to_codes", list())
        self.to_name = metadata.get("to_name", "")
        self.links = metadata.get("links", list())
        self.type = metadata.get("type", "translate")
        self.languages = metadata.get("languages", list())
        self.dependencies = metadata.get("dependencies", list())
        self.source_languages = metadata.get("source_languages", list())
        self.target_languages = metadata.get("target_languages", list())

        # Add all package source and target languages to
        # source_languages and target_languages
        if self.from_code is not None:
            from_lang = dict()
            from_lang["code"] = self.from_code
            if self.from_name is not None:
                from_lang["name"] = self.from_name
            self.source_languages.append(from_lang)
        if self.to_code is not None:
            to_lang = dict()
            to_lang["code"] = self.to_code
            if self.to_name is not None:
                to_lang["name"] = self.to_name
            self.target_languages.append(to_lang)
        self.source_languages += copy.deepcopy(self.languages)
        self.target_languages += copy.deepcopy(self.languages)

<<<<<<< HEAD
        # Languages must have a code
        self.source_languages = list(
            filter(lambda lang: lang.get("code") is not None, self.source_languages)
        )
        self.target_languages = list(
            filter(lambda lang: lang.get("code") is not None, self.target_languages)
        )

    def get_readme(self):
=======
    def get_readme(self) -> str:
>>>>>>> 1d8ad7ea
        """Returns the text of the README.md in this package.

        Returns:
            The text of the package README.md, None
                if README.md can't be read

        """
        raise NotImplementedError()

    def get_description(self):
        raise NotImplementedError()

    def __eq__(self, other):
<<<<<<< HEAD
        return self.code == other.code
=======
        return (
                self.package_version == other.package_version
                and self.argos_version == other.argos_version
                and self.from_code == other.from_code
                and self.from_name == other.from_name
                and self.to_code == other.to_code
                and self.to_name == other.to_name
        )
>>>>>>> 1d8ad7ea

    def __str__(self):
        if self.name is not None:
            return self.name
        if self.code is not None:
            return self.code
        if self.type is not None:
            return self.type
        return "Argos Translate Package"

    def __repr__(self):
        if self.code is not None:
            return self.code
        return str(self)


def update_package_index():
    """Downloads remote package index"""
    with package_lock:
        try:
            response = urllib.request.urlopen(settings.remote_package_index)
        except Exception as err:
            error(err)
            return
        data = response.read()
        with open(settings.local_package_index, "wb") as f:
            f.write(data)


def get_available_packages():
    """Returns a list of AvailablePackages from the package index."""

    try:
        with open(settings.local_package_index) as index_file:
            index = json.load(index_file)
            available_packages = list()
            for metadata in index:
                package = AvailablePackage(metadata)
                available_packages.append(package)

            info("get_available_packages", available_packages)
            return available_packages
    except FileNotFoundError:
        update_package_index()
        return get_available_packages()


def install_from_path(path):
    """Install a package file (zip archive ending in .argosmodel).

    Args:
        path (pathlib): The path to the .argosmodel file to install.

    """
    with package_lock:
        if not zipfile.is_zipfile(path):
            raise Exception("Not a valid Argos Model (must be a zip archive)")
        with zipfile.ZipFile(path, "r") as zip:
            zip.extractall(path=settings.package_data_dir)
            info("Installed package from path", path)


class AvailablePackage(IPackage):
    """A package available for download and installation"""

    def __init__(self, metadata):
        """Creates a new AvailablePackage from a metadata object"""
        self.load_metadata_from_json(metadata)

    def get_dependencies(self):
        return list(
            filter(
                lambda available_package: available_package.code in self.dependencies,
                get_available_packages(),
            )
        )

    def download(self):
        """Downloads the AvailablePackage and returns its path"""
        if len(self.links) == 0:
            return None
        filename = f"{self.code}-{str(uuid.uuid4())}.argosmodel"
        filepath = settings.downloads_dir / filename
        data = networking.get_from(self.links)
        if data is None:
            raise Exception(f"Download failed for {str(self)}")
        with open(filepath, "wb") as f:
            f.write(data)
        return filepath

    def install(self):
        for dependency in self.get_dependencies():
            dependency.install()
        download_path = self.download()
        if download_path is not None:
            install_from_path(download_path)
            download_path.unlink()

    def get_description(self):
        return self.name


class Package(IPackage):
    """An installed package"""

    def __init__(self, package_path: Path):
        """Create a new Package from path.

        Args:
            package_path: Path to installed package directory.

        """
        if type(package_path) == str:
            # Convert strings to pathlib.Path objects
            package_path = Path(package_path)
        self.package_path = package_path
        metadata_path = package_path / "metadata.json"
        if not metadata_path.exists():
            raise FileNotFoundError(
                "Error opening package at " + str(metadata_path) + " no metadata.json"
            )
        with open(metadata_path) as metadata_file:
            metadata = json.load(metadata_file)
            self.load_metadata_from_json(metadata)

    def get_readme(self) -> str | None:
        """Returns the text of the README.md in this package.

        Returns:
            The text of the package README.md, None
                if README.md can't be read

        """
        readme_path = self.package_path / "README.md"
        if not readme_path.exists():
            return None
        with open(readme_path, "r") as readme_file:
            return readme_file.read()

    def get_description(self):
        return self.get_readme()


def install_from_path(path: Path):
    """Install a package file (zip archive ending in .argosmodel).

    Args:
        path: The path to the .argosmodel file to install.

    """
    with package_lock:
        if not zipfile.is_zipfile(path):
            raise Exception("Not a valid Argos Model (must be a zip archive)")
        with zipfile.ZipFile(path, "r") as zipf:
            zipf.extractall(path=settings.package_data_dir)


class AvailablePackage(IPackage):
    """A package available for download and installation"""

    def __init__(self, metadata):
        """Creates a new AvailablePackage from a metadata object"""
        self.load_metadata_from_json(metadata)

    def download(self) -> Path:
        """Downloads the AvailablePackage and returns its path"""
        filename = argospm_package_name(self) + ".argosmodel"

        # Install sbd package if needed
        if self.type == "translate" and not settings.stanza_available:
            if (
                    len(list(filter(lambda x: x.type == "sbd", get_installed_packages())))
                    == 0
            ):
                # No sbd packages are installed, download all available
                sbd_packages = filter(
                    lambda x: x.type == "sbd", get_available_packages()
                )
                for sbd_package in sbd_packages:
                    download_path = sbd_package.download()
                    install_from_path(download_path)

        filepath = settings.downloads_dir / filename
        if not filepath.exists():
            data = networking.get_from(self.links)
            if data is None:
                raise Exception(f"Download failed for {str(self)}")
            with open(filepath, "wb") as f:
                f.write(data)
        return filepath

    def install(self):
        download_path = self.download()
        install_from_path(download_path)

    def get_description(self):
        return "{} → {}".format(self.from_name, self.to_name)


def uninstall(pkg: Package):
    """Uninstalls a package.

    Args:
        pkg: The package to uninstall

    """
    with package_lock:
        shutil.rmtree(pkg.package_path)


def get_installed_packages(path: Path = None) -> list[Package]:
    """Return a list of installed Packages

    Looks for packages in <home>/.argos-translate/local/share/packages by
    default. Will also look in the directory specified
    in the ARGOS_TRANSLATE_PACKAGE_DIR environment variable
    if it is set.

    Args:
        path: Path to look for installed package directories in.
            Defaults to the path in settings module.

    """
    with package_lock:
        installed_packages = []
        packages_path = settings.package_dirs if path is None else path
        for directory in packages_path:
            for path in directory.iterdir():
                if path.is_dir():
                    installed_packages.append(Package(path))
        info("get_installed_packages", installed_packages)
        return installed_packages


<<<<<<< HEAD
def uninstall(pkg):
    """Uninstalls a package.

    Args:
        pkg (Package): The package to uninstall

    """
    with package_lock:
        info("Uninstalled package", pkg)
        shutil.rmtree(pkg.package_path)
=======
def update_package_index():
    """Downloads remote package index"""
    with package_lock:
        try:
            response = urllib.request.urlopen(settings.remote_package_index)
        except Exception as err:
            error(err)
            return
        data = response.read()
        with open(settings.local_package_index, "wb") as f:
            f.write(data)


def get_available_packages() -> list[Package]:
    """Returns a list of AvailablePackages from the package index."""

    try:
        with open(settings.local_package_index) as index_file:
            index = json.load(index_file)
            packages = []
            for metadata in index:
                package = AvailablePackage(metadata)
                packages.append(package)

            # If stanza not available filter for sbd available
            if not settings.stanza_available:
                installed_and_available_packages = packages + get_installed_packages()
                sbd_packages = list(
                    filter(lambda x: x.type == "sbd", installed_and_available_packages)
                )
                sbd_available_codes = set()
                for sbd_package in sbd_packages:
                    sbd_available_codes = sbd_available_codes.union(
                        sbd_package.from_codes
                    )
                packages = list(
                    filter(lambda x: x.from_code in sbd_available_codes, packages)
                )
                return packages + sbd_packages

            return packages
    except FileNotFoundError:
        raise Exception(
            "Local package index not found, use package.update_package_index() to load it"
        )


def argospm_package_name(pkg: IPackage) -> str:
    """Gets argospm name of an IPackage.

    Args:
        The package to get the name of.

    Returns:
        Package name for argospm
    """
    to_return = pkg.type
    if pkg.from_code and pkg.to_code:
        to_return += "-" + pkg.from_code + "_" + pkg.to_code
    return to_return


def load_available_packages() -> list[Package]:
    """Deprecated 1.2, use get_available_packages"""
    info(
        "Using deprecated function load_available_packages, use get_available_packages instead"
    )
    return get_available_packages()
>>>>>>> 1d8ad7ea
<|MERGE_RESOLUTION|>--- conflicted
+++ resolved
@@ -9,10 +9,6 @@
 from pathlib import Path
 from threading import Lock
 
-<<<<<<< HEAD
-from argostranslate import settings
-=======
->>>>>>> 1d8ad7ea
 from argostranslate import networking
 from argostranslate import settings
 from argostranslate.utils import info, error
@@ -145,7 +141,6 @@
         self.source_languages += copy.deepcopy(self.languages)
         self.target_languages += copy.deepcopy(self.languages)
 
-<<<<<<< HEAD
         # Languages must have a code
         self.source_languages = list(
             filter(lambda lang: lang.get("code") is not None, self.source_languages)
@@ -155,9 +150,6 @@
         )
 
     def get_readme(self):
-=======
-    def get_readme(self) -> str:
->>>>>>> 1d8ad7ea
         """Returns the text of the README.md in this package.
 
         Returns:
@@ -171,18 +163,7 @@
         raise NotImplementedError()
 
     def __eq__(self, other):
-<<<<<<< HEAD
         return self.code == other.code
-=======
-        return (
-                self.package_version == other.package_version
-                and self.argos_version == other.argos_version
-                and self.from_code == other.from_code
-                and self.from_name == other.from_name
-                and self.to_code == other.to_code
-                and self.to_name == other.to_name
-        )
->>>>>>> 1d8ad7ea
 
     def __str__(self):
         if self.name is not None:
@@ -354,8 +335,8 @@
         # Install sbd package if needed
         if self.type == "translate" and not settings.stanza_available:
             if (
-                    len(list(filter(lambda x: x.type == "sbd", get_installed_packages())))
-                    == 0
+                len(list(filter(lambda x: x.type == "sbd", get_installed_packages())))
+                == 0
             ):
                 # No sbd packages are installed, download all available
                 sbd_packages = filter(
@@ -417,7 +398,6 @@
         return installed_packages
 
 
-<<<<<<< HEAD
 def uninstall(pkg):
     """Uninstalls a package.
 
@@ -427,74 +407,4 @@
     """
     with package_lock:
         info("Uninstalled package", pkg)
-        shutil.rmtree(pkg.package_path)
-=======
-def update_package_index():
-    """Downloads remote package index"""
-    with package_lock:
-        try:
-            response = urllib.request.urlopen(settings.remote_package_index)
-        except Exception as err:
-            error(err)
-            return
-        data = response.read()
-        with open(settings.local_package_index, "wb") as f:
-            f.write(data)
-
-
-def get_available_packages() -> list[Package]:
-    """Returns a list of AvailablePackages from the package index."""
-
-    try:
-        with open(settings.local_package_index) as index_file:
-            index = json.load(index_file)
-            packages = []
-            for metadata in index:
-                package = AvailablePackage(metadata)
-                packages.append(package)
-
-            # If stanza not available filter for sbd available
-            if not settings.stanza_available:
-                installed_and_available_packages = packages + get_installed_packages()
-                sbd_packages = list(
-                    filter(lambda x: x.type == "sbd", installed_and_available_packages)
-                )
-                sbd_available_codes = set()
-                for sbd_package in sbd_packages:
-                    sbd_available_codes = sbd_available_codes.union(
-                        sbd_package.from_codes
-                    )
-                packages = list(
-                    filter(lambda x: x.from_code in sbd_available_codes, packages)
-                )
-                return packages + sbd_packages
-
-            return packages
-    except FileNotFoundError:
-        raise Exception(
-            "Local package index not found, use package.update_package_index() to load it"
-        )
-
-
-def argospm_package_name(pkg: IPackage) -> str:
-    """Gets argospm name of an IPackage.
-
-    Args:
-        The package to get the name of.
-
-    Returns:
-        Package name for argospm
-    """
-    to_return = pkg.type
-    if pkg.from_code and pkg.to_code:
-        to_return += "-" + pkg.from_code + "_" + pkg.to_code
-    return to_return
-
-
-def load_available_packages() -> list[Package]:
-    """Deprecated 1.2, use get_available_packages"""
-    info(
-        "Using deprecated function load_available_packages, use get_available_packages instead"
-    )
-    return get_available_packages()
->>>>>>> 1d8ad7ea
+        shutil.rmtree(pkg.package_path)